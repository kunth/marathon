--- conflicted
+++ resolved
@@ -29,16 +29,12 @@
 
     Then("The right port assignment is returned")
     portAssignments should equal(Seq(
-<<<<<<< HEAD
-      PortAssignment(portName = Some("http"), effectiveIpAddress = "192.168.0.1", effectivePort = 1)
-=======
       PortAssignment(
         portName = Some("http"),
         effectiveIpAddress = Some("192.168.0.1"),
         effectivePort = 1,
         hostPort = Some(1),
         containerPort = None)
->>>>>>> 18bced82
     ))
   }
 
@@ -55,13 +51,8 @@
       .withNetworkInfos(Seq.empty)
       .withHostPorts(Seq.empty)
 
-<<<<<<< HEAD
-    Then("The port assignments are None")
-    app.portAssignments(task) should be('empty)
-=======
-    Then("The port assignments are empty")
-    app.portAssignments(task) should be(empty)
->>>>>>> 18bced82
+    Then("The port assignments are empty")
+    app.portAssignments(task) should be(empty)
   }
 
   test("portAssignments with IP-per-task without ports") {
@@ -89,13 +80,8 @@
     Given("A reserved task")
     val task = MarathonTestHelper.minimalReservedTask(app.id, MarathonTestHelper.newReservation)
 
-<<<<<<< HEAD
-    Then("The port assignments are None")
-    app.portAssignments(task) should be('empty)
-=======
-    Then("The port assignments are empty")
-    app.portAssignments(task) should be(empty)
->>>>>>> 18bced82
+    Then("The port assignments are empty")
+    app.portAssignments(task) should be(empty)
   }
 
   test("portAssignments without IP-per-task and Docker BRIDGE mode with a port mapping") {
@@ -114,16 +100,12 @@
     Then("The right port assignment is returned")
     val portAssignments = app.portAssignments(task)
     portAssignments should be(Seq(
-<<<<<<< HEAD
-      PortAssignment(portName = Some("http"), effectiveIpAddress = task.agentInfo.host, effectivePort = 1)
-=======
       PortAssignment(
         portName = Some("http"),
         effectiveIpAddress = Some(task.agentInfo.host),
         effectivePort = 1,
         hostPort = Some(1),
         containerPort = Some(80))
->>>>>>> 18bced82
     ))
   }
 
@@ -141,11 +123,7 @@
     val task = MarathonTestHelper.mininimalTask(app.id)
 
     Then("The port assignments are empty")
-<<<<<<< HEAD
-    app.portAssignments(task) should be('empty)
-=======
-    app.portAssignments(task) should be(empty)
->>>>>>> 18bced82
+    app.portAssignments(task) should be(empty)
   }
 
   test("portAssignments with IP-per-task using Docker USER networking and a port mapping NOT requesting a host port") {
@@ -168,16 +146,12 @@
     Then("The right port assignment is returned")
     val portAssignments = app.portAssignments(task)
     portAssignments should be(Seq(
-<<<<<<< HEAD
-      PortAssignment(portName = Some("http"), effectiveIpAddress = "192.168.0.1", effectivePort = 80)
-=======
       PortAssignment(
         portName = Some("http"),
         effectiveIpAddress = Some("192.168.0.1"),
         effectivePort = 80,
         containerPort = Some(80),
         hostPort = None)
->>>>>>> 18bced82
     ))
   }
 
@@ -202,16 +176,12 @@
     Then("The right port assignment is returned")
     val portAssignments = app.portAssignments(task)
     portAssignments should be(Seq(
-<<<<<<< HEAD
-      PortAssignment(portName = Some("http"), effectiveIpAddress = "192.168.0.1", effectivePort = 80)
-=======
       PortAssignment(
         portName = Some("http"),
         effectiveIpAddress = Some("192.168.0.1"),
         effectivePort = 80,
         containerPort = Some(80),
         hostPort = Some(30000))
->>>>>>> 18bced82
     ))
   }
 
@@ -237,10 +207,6 @@
     Then("The right port assignment is returned")
     val portAssignments = app.portAssignments(task)
     portAssignments should be(Seq(
-<<<<<<< HEAD
-      PortAssignment(portName = Some("http"), effectiveIpAddress = "192.168.0.1", effectivePort = 80),
-      PortAssignment(portName = Some("https"), effectiveIpAddress = "192.168.0.1", effectivePort = 443)
-=======
       PortAssignment(
         portName = Some("http"),
         effectiveIpAddress = Some("192.168.0.1"),
@@ -253,7 +219,6 @@
         effectivePort = 443,
         containerPort = Some(443),
         hostPort = Some(30000))
->>>>>>> 18bced82
     ))
   }
 
@@ -283,16 +248,12 @@
         containerPort = Some(80),
         hostPort = None),
       // If there's no IP-per-task and a host port is required, use that host port
-<<<<<<< HEAD
-      PortAssignment(portName = Some("https"), effectiveIpAddress = task.agentInfo.host, effectivePort = 30000)
-=======
       PortAssignment(
         portName = Some("https"),
         effectiveIpAddress = Some(task.agentInfo.host),
         effectivePort = 30000,
         containerPort = Some(443),
         hostPort = Some(30000))
->>>>>>> 18bced82
     ))
   }
 
@@ -307,16 +268,12 @@
     Then("The right port assignment is returned")
     val portAssignments = app.portAssignments(task)
     portAssignments should be(Seq(
-<<<<<<< HEAD
-      PortAssignment(portName = Some("http"), effectiveIpAddress = task.agentInfo.host, effectivePort = 1)
-=======
       PortAssignment(
         portName = Some("http"),
         effectiveIpAddress = Some(task.agentInfo.host),
         effectivePort = 1,
         containerPort = None,
         hostPort = Some(1))
->>>>>>> 18bced82
     ))
   }
 
