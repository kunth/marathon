---
title: Stuck App or Pod Deployment
---

# Stuck App or Pod Deployments

Apps or pods often fail to deploy because the resource offers from Mesos do not match or cannot match the resources the app or pod requests in the application or pod definition. Below is an overview of the offer matching process.

# How Offer Matching Works

1. You post an application or pod definition to Marathon. The application or pod specifies resource requirements and/or placement constraints as well as the number of instances to launch.

1. Marathon adds the new app or pod to the launch queue.

1. Every 5 seconds (by default), Mesos sends one offer per agent.

1. For each resource offer, Marathon checks if there is an app or pod in the launch queue whose requirements all match the offer. If Marathon finds an app or pod whose requirements and constraints match the offer, Marathon will launch the app or pod.

1. If an offer never arrives that matches an application or pod's requirements and constraints, Marathon will not be able to launch the app or pod.

 **Note:** The required resources (such as CPU, Mem, Disk, and Ports) must all be available on a single host.

# Why Your App or Pod is Stuck

There are several reasons why your app or pod may fail to deploy. Some possibilities include:

- Marathon isn't getting the resource offers it needs to launch the app.
<<<<<<< HEAD
  If you are using DC/OS, use the [CLI](https://docs.mesosphere.com/1.11/monitoring/debugging/cli-debugging/) debug subcommands or the [debugging page in the DC/OS web interface](https://docs.mesosphere.com/1.11/monitoring/debugging/gui-debugging/) to troubleshoot unmatched or unaccepted resource offers from Mesos. You can also [consult the service and task logs](https://docs.mesosphere.com/1.11/monitoring/logging/).
=======
  If you are using DC/OS, use the [CLI](https://docs.mesosphere.com/latest/monitoring/debugging/cli-debugging/) debug subcommands or the [debugging page in the DC/OS web interface](https://docs.mesosphere.com/latest/monitoring/debugging/gui-debugging/) to troubleshoot unmatched or unaccepted resource offers from Mesos. You can also [consult the service and task logs](https://docs.mesosphere.com/latest/monitoring/logging/).
>>>>>>> a36a13cf

  Otherwise, consult the Marathon UI and the Mesos UI to see the health and resource use of your app or pod.

- The app or pod's health check is failing.
  If a an app or pod has a health check, deployment does not complete until the health check passes. You can see the health of an app or pod from the Marathon UI.

- `docker pull` is failing.
  If your app runs in a Docker image, the Mesos agent node will first have to pull the Docker image. If this fails, your app could get stuck in a "deploying" state. The Mesos agent logs (`<dcos-url>/mesos/#/agents/`) will contain this information. You will see an error in the log similar to the following.

  ```
  6b50d4f5-05d6-4b99-bb63-115d5acd2aca-0000 failed to start: Failed to run 'docker -H unix:///var/run/docker.sock pull /mybadimage/fakeimage:latest': exited with status 1; stderr='Error parsing reference: "/mybadimage/fakeimage:latest" is not a valid repository/tag
  ```

- Your application, application group, or pod definition is otherwise badly configured.
  You can use the [marathon-validate](https://github.com/dcos-labs/marathon-validate) script to validate an app or group definition locally, before you deploy it to DC/OS. **Warning: This tool is not up-to-date with the current marathon version**.

If you do not find the solution yourself and you create a Github issue, append the output of Mesos `/state` endpoint to the bug report so that we can inspect available cluster resources.<|MERGE_RESOLUTION|>--- conflicted
+++ resolved
@@ -25,11 +25,7 @@
 There are several reasons why your app or pod may fail to deploy. Some possibilities include:
 
 - Marathon isn't getting the resource offers it needs to launch the app.
-<<<<<<< HEAD
-  If you are using DC/OS, use the [CLI](https://docs.mesosphere.com/1.11/monitoring/debugging/cli-debugging/) debug subcommands or the [debugging page in the DC/OS web interface](https://docs.mesosphere.com/1.11/monitoring/debugging/gui-debugging/) to troubleshoot unmatched or unaccepted resource offers from Mesos. You can also [consult the service and task logs](https://docs.mesosphere.com/1.11/monitoring/logging/).
-=======
   If you are using DC/OS, use the [CLI](https://docs.mesosphere.com/latest/monitoring/debugging/cli-debugging/) debug subcommands or the [debugging page in the DC/OS web interface](https://docs.mesosphere.com/latest/monitoring/debugging/gui-debugging/) to troubleshoot unmatched or unaccepted resource offers from Mesos. You can also [consult the service and task logs](https://docs.mesosphere.com/latest/monitoring/logging/).
->>>>>>> a36a13cf
 
   Otherwise, consult the Marathon UI and the Mesos UI to see the health and resource use of your app or pod.
 
